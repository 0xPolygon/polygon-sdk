package jsonrpc

import (
	"encoding/json"
	"reflect"
	"testing"
	"time"

	"github.com/0xPolygon/minimal/types"
	"github.com/hashicorp/go-hclog"
	"github.com/stretchr/testify/assert"
)

func expectEmptyResult(t *testing.T, data []byte) {
	var i interface{}
	if err := expectJSONResult(data, &i); err != nil {
		t.Fatal(err)
	}
	if i != nil {
		t.Fatal("expected empty result")
	}
}

func expectNonEmptyResult(t *testing.T, data []byte) {
	var i interface{}
	if err := expectJSONResult(data, &i); err != nil {
		t.Fatal(err)
	}
	if i == nil {
		t.Fatal("expected non empty result")
	}
}

func expectJSONResult(data []byte, v interface{}) error {
	var resp Response
	if err := json.Unmarshal(data, &resp); err != nil {
		return err
	}
	if resp.Error != nil {
		return resp.Error
	}
	if err := json.Unmarshal(resp.Result, v); err != nil {
		return err
	}
	return nil
}

func TestDispatcherWebsocket(t *testing.T) {
	store := newMockStore()

	s := newDispatcher(hclog.NewNullLogger(), store, 0)
	s.registerEndpoints()

	mock := &mockWsConn{
		msgCh: make(chan []byte, 1),
	}

	req := []byte(`{
		"method": "eth_subscribe",
		"params": ["newHeads"]
	}`)
	if _, err := s.HandleWs(req, mock); err != nil {
		t.Fatal(err)
	}

	store.emitEvent(&mockEvent{
		NewChain: []*mockHeader{
			{
				header: &types.Header{
					Hash: types.StringToHash("1"),
				},
			},
		},
	})

	select {
	case <-mock.msgCh:
	case <-time.After(2 * time.Second):
		t.Fatal("bad")
	}
}

type mockService struct {
	msgCh chan interface{}
}

func (m *mockService) Block(f BlockNumber) (interface{}, error) {
	m.msgCh <- f
	return nil, nil
}

func (m *mockService) Type(addr types.Address) (interface{}, error) {
	m.msgCh <- addr
	return nil, nil
}

func (m *mockService) BlockPtr(a string, f *BlockNumber) (interface{}, error) {
	if f == nil {
		m.msgCh <- nil
	} else {
		m.msgCh <- *f
	}
	return nil, nil
}

func (m *mockService) Filter(f LogFilter) (interface{}, error) {
	m.msgCh <- f
	return nil, nil
}

func TestDispatcherFuncDecode(t *testing.T) {
	srv := &mockService{msgCh: make(chan interface{}, 10)}

<<<<<<< HEAD
	s := newDispatcher(hclog.NewNullLogger(), newMockStore())
=======
	s := newDispatcher(hclog.NewNullLogger(), newMockStore(), 0)
>>>>>>> a2cb0a1a
	s.registerService("mock", srv)

	handleReq := func(typ string, msg string) interface{} {
		_, err := s.handleReq(Request{
			Method: "mock_" + typ,
			Params: []byte(msg),
		})
		assert.NoError(t, err)
		return <-srv.msgCh
	}

	addr1 := types.Address{0x1}

	cases := []struct {
		typ string
		msg string
		res interface{}
	}{
		{
			"block",
			`["earliest"]`,
			EarliestBlockNumber,
		},
		{
			"block",
			`["latest"]`,
			LatestBlockNumber,
		},
		{
			"block",
			`["0x1"]`,
			BlockNumber(1),
		},
		{
			"type",
			`["` + addr1.String() + `"]`,
			addr1,
		},
		{
			"blockPtr",
			`["a"]`,
			nil,
		},
		{
			"blockPtr",
			`["a", "latest"]`,
			LatestBlockNumber,
		},
		{
			"filter",
			`[{"fromBlock": "pending", "toBlock": "earliest"}]`,
			LogFilter{fromBlock: PendingBlockNumber, toBlock: EarliestBlockNumber},
		},
	}
	for _, c := range cases {
		res := handleReq(c.typ, c.msg)
		if !reflect.DeepEqual(res, c.res) {
			t.Fatal("bad")
		}
	}
}<|MERGE_RESOLUTION|>--- conflicted
+++ resolved
@@ -111,11 +111,7 @@
 func TestDispatcherFuncDecode(t *testing.T) {
 	srv := &mockService{msgCh: make(chan interface{}, 10)}
 
-<<<<<<< HEAD
-	s := newDispatcher(hclog.NewNullLogger(), newMockStore())
-=======
 	s := newDispatcher(hclog.NewNullLogger(), newMockStore(), 0)
->>>>>>> a2cb0a1a
 	s.registerService("mock", srv)
 
 	handleReq := func(typ string, msg string) interface{} {
