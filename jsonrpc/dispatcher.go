package jsonrpc

import (
	"encoding/json"
	"fmt"
	"math/big"
	"reflect"
	"strings"
	"unicode"

	"github.com/0xPolygon/minimal/types"
	"github.com/hashicorp/go-hclog"
)

var (
	invalidJSONRequest = &ErrorObject{Code: -32600, Message: "invalid json request"}
	internalError      = &ErrorObject{Code: -32603, Message: "internal error"}
)

func invalidMethod(method string) error {
	return &ErrorObject{Code: -32601, Message: fmt.Sprintf("The method %s does not exist/is not available", method)}
}

func invalidArguments(method string) error {
	return &ErrorObject{Code: -32602, Message: fmt.Sprintf("invalid arguments to %s", method)}
}

type serviceData struct {
	sv      reflect.Value
	funcMap map[string]*funcData
}

type funcData struct {
	inNum int
	reqt  []reflect.Type
	fv    reflect.Value
	isDyn bool
}

func (f *funcData) numParams() int {
	return f.inNum - 1
}

type endpoints struct {
	Eth  *Eth
	Web3 *Web3
	Net  *Net
}

type enabledEndpoints map[string]struct{}

// Dispatcher handles jsonrpc requests
type Dispatcher struct {
	logger        hclog.Logger
	store         blockchainInterface
	serviceMap    map[string]*serviceData
	endpoints     endpoints
	filterManager *FilterManager
	chainID       uint64
}

// newTestDispatcher returns a dispatcher without the filter manager, used for testing
func newTestDispatcher(logger hclog.Logger, store blockchainInterface) *Dispatcher {
	d := &Dispatcher{
		logger: logger.Named("dispatcher"),
		store:  store,
	}

	d.registerEndpoints()

	return d
}

func newDispatcher(logger hclog.Logger, store blockchainInterface, chainID uint64) *Dispatcher {
	d := &Dispatcher{
		logger:  logger.Named("dispatcher"),
		store:   store,
		chainID: chainID,
	}
	d.registerEndpoints()
	if store != nil {
		d.filterManager = NewFilterManager(logger, store)
		go d.filterManager.Run()
	}
	return d
}

func (d *Dispatcher) registerEndpoints() {
	d.endpoints.Eth = &Eth{d}
	d.endpoints.Net = &Net{d}
	d.endpoints.Web3 = &Web3{d}

	d.registerService("eth", d.endpoints.Eth)
	d.registerService("net", d.endpoints.Net)
	d.registerService("web3", d.endpoints.Web3)
}

func (d *Dispatcher) getFnHandler(req Request) (*serviceData, *funcData, error) {
	callName := strings.SplitN(req.Method, "_", 2)
	if len(callName) != 2 {
		return nil, nil, invalidMethod(req.Method)
	}

	serviceName, funcName := callName[0], callName[1]

	service, ok := d.serviceMap[serviceName]
	if !ok {
		return nil, nil, invalidMethod(req.Method)
	}
	fd, ok := service.funcMap[funcName]
	if !ok {
		return nil, nil, invalidMethod(req.Method)
	}
	return service, fd, nil
}

type wsConn interface {
	WriteMessage(b []byte) error
}

func (d *Dispatcher) handleSubscribe(req Request, conn wsConn) (string, error) {
	var params []interface{}
	if err := json.Unmarshal(req.Params, &params); err != nil {
		return "", invalidJSONRequest
	}
	if len(params) == 0 {
		return "", invalidJSONRequest
	}

	subscribeMethod, ok := params[0].(string)
	if !ok {
		return "", fmt.Errorf("subscribe method '%s' not found", params[0])
	}

	var filterID string
	if subscribeMethod == "newHeads" {
		filterID = d.filterManager.NewBlockFilter(conn)

	} else if subscribeMethod == "logs" {
		logFilter, err := decodeLogFilterFromInterface(params[1])
		if err != nil {
			return "", err
		}
		filterID = d.filterManager.NewLogFilter(logFilter, conn)

	} else {
		return "", fmt.Errorf("subscribe method %s not found", subscribeMethod)
	}

	return filterID, nil
}

func (d *Dispatcher) handleUnsubscribe(req Request) (bool, error) {
	var params []interface{}
	if err := json.Unmarshal(req.Params, &params); err != nil {
		return false, invalidJSONRequest
	}
	if len(params) != 1 {
		return false, invalidJSONRequest
	}

	filterID, ok := params[0].(string)
	if !ok {
		return false, fmt.Errorf("unsubscribe filter not found")
	}

	return d.filterManager.Uninstall(filterID), nil
}

func (d *Dispatcher) HandleWs(reqBody []byte, conn wsConn) ([]byte, error) {
	var req Request
	if err := json.Unmarshal(reqBody, &req); err != nil {
		return nil, invalidJSONRequest
	}

	// if the request method is eth_subscribe we need to create a
	// new filter with ws connection
	if req.Method == "eth_subscribe" {
		filterID, err := d.handleSubscribe(req, conn)
		if err != nil {
			return nil, err
		}

		resp := fmt.Sprintf(`{"jsonrpc":"2.0","id":%d,"result":"%s"}`, req.ID, filterID)
		return []byte(resp), nil
	}

	if req.Method == "eth_unsubscribe" {
		ok, err := d.handleUnsubscribe(req)
		if err != nil {
			return nil, err
		}

		res := "false"
		if ok {
			res = "true"
		}
		resp := fmt.Sprintf(`{"jsonrpc":"2.0","id":%d,"result":"%s"}`, req.ID, res)
		return []byte(resp), nil
	}

	// its a normal query that we handle with the dispatcher
	resp, err := d.handleReq(req)
	if err != nil {
		return nil, err
	}
	return resp, nil
}

func (d *Dispatcher) Handle(reqBody []byte) ([]byte, error) {
	var req Request
	if err := json.Unmarshal(reqBody, &req); err != nil {
		return nil, invalidJSONRequest
	}
	return d.handleReq(req)
}

func (d *Dispatcher) handleReq(req Request) ([]byte, error) {
	d.logger.Debug("request", "method", req.Method, "id", req.ID)

	service, fd, err := d.getFnHandler(req)
	if err != nil {
		return nil, err
	}

	inArgs := make([]reflect.Value, fd.inNum)
	inArgs[0] = service.sv

	inputs := make([]interface{}, fd.numParams())
	for i := 0; i < fd.inNum-1; i++ {
		val := reflect.New(fd.reqt[i+1])
		inputs[i] = val.Interface()
		inArgs[i+1] = val.Elem()
	}

	if err := json.Unmarshal(req.Params, &inputs); err != nil {
		return nil, invalidJSONRequest
	}

	output := fd.fv.Call(inArgs)
	err = getError(output[1])
	if err != nil {
		return nil, d.internalError(req.Method, err)
	}

	var data []byte
	res := output[0].Interface()
	if res != nil {
		data, err = json.Marshal(res)
		if err != nil {
			return nil, d.internalError(req.Method, err)
		}
	}

	resp := Response{
		ID:     req.ID,
		Result: data,
	}
	respBytes, err := json.Marshal(resp)
	if err != nil {
		return nil, d.internalError(req.Method, err)
	}
	return respBytes, nil
}

func (d *Dispatcher) internalError(method string, err error) error {
	d.logger.Error("failed to dispatch", "method", method, "err", err)
	return internalError
}

func (d *Dispatcher) registerService(serviceName string, service interface{}) {
	if d.serviceMap == nil {
		d.serviceMap = map[string]*serviceData{}
	}
	if serviceName == "" {
		panic(fmt.Sprintf("jsonrpc: serviceName cannot be empty"))
	}

	st := reflect.TypeOf(service)
	if st.Kind() == reflect.Struct {
		panic(fmt.Sprintf("jsonrpc: service '%s' must be a pointer to struct", serviceName))
	}

	funcMap := make(map[string]*funcData)
	for i := 0; i < st.NumMethod(); i++ {
		mv := st.Method(i)
		if mv.PkgPath != "" {
			// skip unexported methods
			continue
		}

		name := lowerCaseFirst(mv.Name)
		funcName := serviceName + "_" + name
		fd := &funcData{
			fv: mv.Func,
		}
		var err error
		if fd.inNum, fd.reqt, err = validateFunc(funcName, fd.fv, true); err != nil {
			panic(fmt.Sprintf("jsonrpc: %s", err))
		}
		// check if last item is a pointer
		if fd.numParams() != 0 {
			last := fd.reqt[fd.numParams()]
			if last.Kind() == reflect.Ptr {
				fd.isDyn = true
			}
		}
		funcMap[name] = fd
	}

	d.serviceMap[serviceName] = &serviceData{
		sv:      reflect.ValueOf(service),
		funcMap: funcMap,
	}
}

func removePtr(t reflect.Type) reflect.Type {
	for t.Kind() == reflect.Ptr {
		t = t.Elem()
	}
	return t
}

func validateFunc(funcName string, fv reflect.Value, isMethod bool) (inNum int, reqt []reflect.Type, err error) {
	if funcName == "" {
		err = fmt.Errorf("funcName cannot be empty")
		return
	}

	ft := fv.Type()
	if ft.Kind() != reflect.Func {
		err = fmt.Errorf("function '%s' must be a function instead of %s", funcName, ft)
		return
	}

	inNum = ft.NumIn()
	outNum := ft.NumOut()

	if outNum != 2 {
		err = fmt.Errorf("unexpected number of output arguments in the function '%s': %d. Expected 2", funcName, outNum)
		return
	}
	if !isErrorType(ft.Out(1)) {
		err = fmt.Errorf("unexpected type for the second return value of the function '%s': '%s'. Expected '%s'", funcName, ft.Out(1), errt)
		return
	}

	reqt = make([]reflect.Type, inNum)
	for i := 0; i < inNum; i++ {
		reqt[i] = ft.In(i)
	}
	return
}

var errt = reflect.TypeOf((*error)(nil)).Elem()

func isErrorType(t reflect.Type) bool {
	return t.Implements(errt)
}

func getError(v reflect.Value) error {
	if v.IsNil() {
		return nil
	}
	return v.Interface().(error)
}

func lowerCaseFirst(str string) string {
	for i, v := range str {
		return string(unicode.ToLower(v)) + str[i+1:]
	}
	return ""
}

func (d *Dispatcher) getBlockHeaderImpl(number BlockNumber) (*types.Header, error) {
	switch number {
	case LatestBlockNumber:
		return d.store.Header(), nil

	case EarliestBlockNumber:
		return nil, fmt.Errorf("fetching the earliest header is not supported")

	case PendingBlockNumber:
		return nil, fmt.Errorf("fetching the pending header is not supported")

	default:
		// Convert the block number from hex to uint64
		header, ok := d.store.GetHeaderByNumber(uint64(number))
		if !ok {
			return nil, fmt.Errorf("Error fetching block number %d header", uint64(number))
		}
		return header, nil
	}
}

func (d *Dispatcher) getNextNonce(address types.Address, number BlockNumber) (uint64, error) {
	if number == PendingBlockNumber {
		res, ok := d.store.GetNonce(address)
		if ok {
			return res, nil
		}
<<<<<<< HEAD
		number = LatestBlockNumber
=======
>>>>>>> a2cb0a1a
	}
	header, err := d.getBlockHeaderImpl(number)
	if err != nil {
		return 0, err
	}
	acc, err := d.store.GetAccount(header.StateRoot, address)
	if err != nil {
		return 0, err
	}
	return acc.Nonce, nil
}

func (d *Dispatcher) decodeTxn(arg *txnArgs) (*types.Transaction, error) {
	// set default values
	if arg.From == nil {
		return nil, fmt.Errorf("from is empty")
	}
<<<<<<< HEAD
=======
	if arg.Data != nil && arg.Input != nil {
		return nil, fmt.Errorf("both input and data cannot be set")
	}
>>>>>>> a2cb0a1a
	if arg.Nonce == nil {
		// get nonce from the pool
		nonce, err := d.getNextNonce(*arg.From, LatestBlockNumber)
		if err != nil {
			return nil, err
		}
		arg.Nonce = argUintPtr(nonce)
	}
	if arg.Value == nil {
		arg.Value = argBytesPtr([]byte{})
	}
	if arg.GasPrice == nil {
		// use the suggested gas price
		arg.GasPrice = argBytesPtr(d.store.GetAvgGasPrice().Bytes())
	}
<<<<<<< HEAD
	if arg.To == nil {
		if arg.Input == nil {
			return nil, fmt.Errorf("contract creation without data provided")
		}
	}
	if arg.Input == nil {
		arg.Input = argBytesPtr([]byte{})
	}
=======

	var input []byte
	if arg.Data != nil {
		input = *arg.Data
	} else if arg.Input != nil {
		input = *arg.Input
	}
	if arg.To == nil {
		if input == nil {
			return nil, fmt.Errorf("contract creation without data provided")
		}
	}
	if input == nil {
		input = []byte{}
	}

>>>>>>> a2cb0a1a
	if arg.Gas == nil {
		// TODO
		arg.Gas = argUintPtr(1000000)
	}

	txn := &types.Transaction{
		From:     *arg.From,
		Gas:      uint64(*arg.Gas),
		GasPrice: new(big.Int).SetBytes(*arg.GasPrice),
		Value:    new(big.Int).SetBytes(*arg.Value),
<<<<<<< HEAD
		Input:    *arg.Input,
=======
		Input:    input,
>>>>>>> a2cb0a1a
		Nonce:    uint64(*arg.Nonce),
	}
	if arg.To != nil {
		txn.To = arg.To
	}
	txn.ComputeHash()
	return txn, nil
}<|MERGE_RESOLUTION|>--- conflicted
+++ resolved
@@ -399,10 +399,7 @@
 		if ok {
 			return res, nil
 		}
-<<<<<<< HEAD
 		number = LatestBlockNumber
-=======
->>>>>>> a2cb0a1a
 	}
 	header, err := d.getBlockHeaderImpl(number)
 	if err != nil {
@@ -420,12 +417,9 @@
 	if arg.From == nil {
 		return nil, fmt.Errorf("from is empty")
 	}
-<<<<<<< HEAD
-=======
 	if arg.Data != nil && arg.Input != nil {
 		return nil, fmt.Errorf("both input and data cannot be set")
 	}
->>>>>>> a2cb0a1a
 	if arg.Nonce == nil {
 		// get nonce from the pool
 		nonce, err := d.getNextNonce(*arg.From, LatestBlockNumber)
@@ -441,16 +435,6 @@
 		// use the suggested gas price
 		arg.GasPrice = argBytesPtr(d.store.GetAvgGasPrice().Bytes())
 	}
-<<<<<<< HEAD
-	if arg.To == nil {
-		if arg.Input == nil {
-			return nil, fmt.Errorf("contract creation without data provided")
-		}
-	}
-	if arg.Input == nil {
-		arg.Input = argBytesPtr([]byte{})
-	}
-=======
 
 	var input []byte
 	if arg.Data != nil {
@@ -467,7 +451,6 @@
 		input = []byte{}
 	}
 
->>>>>>> a2cb0a1a
 	if arg.Gas == nil {
 		// TODO
 		arg.Gas = argUintPtr(1000000)
@@ -478,11 +461,7 @@
 		Gas:      uint64(*arg.Gas),
 		GasPrice: new(big.Int).SetBytes(*arg.GasPrice),
 		Value:    new(big.Int).SetBytes(*arg.Value),
-<<<<<<< HEAD
-		Input:    *arg.Input,
-=======
 		Input:    input,
->>>>>>> a2cb0a1a
 		Nonce:    uint64(*arg.Nonce),
 	}
 	if arg.To != nil {
