--- conflicted
+++ resolved
@@ -7,12 +7,8 @@
 pkg/
 
 test-chain
-<<<<<<< HEAD
 test-chain-2
-.idea
-=======
 .idea
 
 # Exclude the build .exe file from version control
-main.exe
->>>>>>> 1231cb33
+main.exe