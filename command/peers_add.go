package command

import (
	"context"
<<<<<<< HEAD
	"fmt"

	helperFlags "github.com/0xPolygon/minimal/helper/flags"
=======
>>>>>>> ee1c3918
	"github.com/0xPolygon/minimal/minimal/proto"
	"github.com/0xPolygon/minimal/types"
)

// PeersAdd is the PeersAdd to start the sever
type PeersAdd struct {
	Meta
}

<<<<<<< HEAD
// DefineFlags defines the command flags
func (p *PeersAdd) DefineFlags() {
	if p.flagMap == nil {
		// Flag map not initialized
		p.flagMap = make(map[string]types.FlagDescriptor)
	}

	p.flagMap["a"] = MetaFlagDescriptor{
		description: "Specifies the libp2p address of the peer in the format /ip4/<ip_address>/tcp/<port>/p2p/<node_id>",
=======
func (p *PeersAdd) DefineFlags() {
	if p.flagMap == nil {
		// Flag map not initialized
		p.flagMap = make(map[string]FlagDescriptor)
	}

	p.flagMap["libp2p-address"] = FlagDescriptor{
		description: "Peer's libp2p address in the multiaddr format",
>>>>>>> ee1c3918
		arguments: []string{
			"PEER_ADDRESS",
		},
		argumentsOptional: false,
<<<<<<< HEAD
		flagOptional:      false,
=======
>>>>>>> ee1c3918
	}
}

// GetHelperText returns a simple description of the command
func (p *PeersAdd) GetHelperText() string {
	return "Adds new peers to the peer list, using the peer's libp2p address"
}

func (p *PeersAdd) GetBaseCommand() string {
	return "peers-add"
}

// Help implements the cli.PeersAdd interface
func (p *PeersAdd) Help() string {
	p.Meta.DefineFlags()
	p.DefineFlags()

<<<<<<< HEAD
	return types.GenerateHelp(p.Synopsis(), types.GenerateUsage(p.GetBaseCommand(), p.flagMap), p.flagMap)
=======
	usage := "peers add --libp2p-address PEER_ADDRESS"

	return p.GenerateHelp(p.Synopsis(), usage)
>>>>>>> ee1c3918
}

// Synopsis implements the cli.PeersAdd interface
func (p *PeersAdd) Synopsis() string {
	return p.GetHelperText()
}

// Run implements the cli.PeersAdd interface
func (p *PeersAdd) Run(args []string) int {
<<<<<<< HEAD
	flags := p.FlagSet(p.GetBaseCommand())

	var passedInAddresses = make(helperFlags.ArrayFlags, 0)
	flags.Var(&passedInAddresses, "a", "")
=======
	flags := p.FlagSet("peers add")

	var peerAddress string
	flags.StringVar(&peerAddress, "libp2p-address", "", "")
>>>>>>> ee1c3918

	if err := flags.Parse(args); err != nil {
		p.UI.Error(err.Error())
		return 1
	}

<<<<<<< HEAD
	if len(passedInAddresses) < 1 {
		p.UI.Error("At least 1 peer address is required")
=======
	if peerAddress == "" {
		p.UI.Error("libp2p-address argument expected")
>>>>>>> ee1c3918
		return 1
	}

	// Connect to the gRPC layer
	conn, err := p.Conn()
	if err != nil {
		p.UI.Error(err.Error())
		return 1
	}

	var peersAdded int
	var addedPeers []string
	var visibleErrors []string

	// Adds all the peers and breaks if it hits an error
	clt := proto.NewSystemClient(conn)
<<<<<<< HEAD
	for _, address := range passedInAddresses {
		if _, err := clt.PeersAdd(context.Background(), &proto.PeersAddRequest{Id: address}); err != nil {
			visibleErrors = append(visibleErrors, err.Error())
			break
		}

		peersAdded++
		addedPeers = append(addedPeers, address)
	}

	var output = "\n[PEERS ADDED]\n"
	output += formatKV([]string{
		fmt.Sprintf("Peers listed|%d", len(passedInAddresses)), // The number of peers the user wanted to add
		fmt.Sprintf("Peers added|%d", peersAdded),              // The number of peers that have been added
	})

	if len(addedPeers) > 0 {
		output += "\n\n[LIST OF DIALED PEERS]\n"
		output += formatList(addedPeers)
	}

	if len(visibleErrors) > 0 {
		output += "\n\n[ERRORS]\n"
		output += formatList(visibleErrors)
=======
	if _, err := clt.PeersAdd(context.Background(), &proto.PeersAddRequest{Id: peerAddress}); err != nil {
		p.UI.Error(err.Error())
		return 1
>>>>>>> ee1c3918
	}

	output += "\n"

	p.UI.Info(output)

	return 0
}<|MERGE_RESOLUTION|>--- conflicted
+++ resolved
@@ -2,12 +2,9 @@
 
 import (
 	"context"
-<<<<<<< HEAD
 	"fmt"
 
 	helperFlags "github.com/0xPolygon/minimal/helper/flags"
-=======
->>>>>>> ee1c3918
 	"github.com/0xPolygon/minimal/minimal/proto"
 	"github.com/0xPolygon/minimal/types"
 )
@@ -17,34 +14,19 @@
 	Meta
 }
 
-<<<<<<< HEAD
-// DefineFlags defines the command flags
 func (p *PeersAdd) DefineFlags() {
 	if p.flagMap == nil {
 		// Flag map not initialized
 		p.flagMap = make(map[string]types.FlagDescriptor)
 	}
 
-	p.flagMap["a"] = MetaFlagDescriptor{
-		description: "Specifies the libp2p address of the peer in the format /ip4/<ip_address>/tcp/<port>/p2p/<node_id>",
-=======
-func (p *PeersAdd) DefineFlags() {
-	if p.flagMap == nil {
-		// Flag map not initialized
-		p.flagMap = make(map[string]FlagDescriptor)
-	}
-
-	p.flagMap["libp2p-address"] = FlagDescriptor{
+	p.flagMap["addr"] = MetaFlagDescriptor{
 		description: "Peer's libp2p address in the multiaddr format",
->>>>>>> ee1c3918
 		arguments: []string{
 			"PEER_ADDRESS",
 		},
 		argumentsOptional: false,
-<<<<<<< HEAD
 		flagOptional:      false,
-=======
->>>>>>> ee1c3918
 	}
 }
 
@@ -62,13 +44,7 @@
 	p.Meta.DefineFlags()
 	p.DefineFlags()
 
-<<<<<<< HEAD
 	return types.GenerateHelp(p.Synopsis(), types.GenerateUsage(p.GetBaseCommand(), p.flagMap), p.flagMap)
-=======
-	usage := "peers add --libp2p-address PEER_ADDRESS"
-
-	return p.GenerateHelp(p.Synopsis(), usage)
->>>>>>> ee1c3918
 }
 
 // Synopsis implements the cli.PeersAdd interface
@@ -78,30 +54,18 @@
 
 // Run implements the cli.PeersAdd interface
 func (p *PeersAdd) Run(args []string) int {
-<<<<<<< HEAD
 	flags := p.FlagSet(p.GetBaseCommand())
 
 	var passedInAddresses = make(helperFlags.ArrayFlags, 0)
 	flags.Var(&passedInAddresses, "a", "")
-=======
-	flags := p.FlagSet("peers add")
-
-	var peerAddress string
-	flags.StringVar(&peerAddress, "libp2p-address", "", "")
->>>>>>> ee1c3918
 
 	if err := flags.Parse(args); err != nil {
 		p.UI.Error(err.Error())
 		return 1
 	}
 
-<<<<<<< HEAD
 	if len(passedInAddresses) < 1 {
 		p.UI.Error("At least 1 peer address is required")
-=======
-	if peerAddress == "" {
-		p.UI.Error("libp2p-address argument expected")
->>>>>>> ee1c3918
 		return 1
 	}
 
@@ -118,7 +82,6 @@
 
 	// Adds all the peers and breaks if it hits an error
 	clt := proto.NewSystemClient(conn)
-<<<<<<< HEAD
 	for _, address := range passedInAddresses {
 		if _, err := clt.PeersAdd(context.Background(), &proto.PeersAddRequest{Id: address}); err != nil {
 			visibleErrors = append(visibleErrors, err.Error())
@@ -143,11 +106,6 @@
 	if len(visibleErrors) > 0 {
 		output += "\n\n[ERRORS]\n"
 		output += formatList(visibleErrors)
-=======
-	if _, err := clt.PeersAdd(context.Background(), &proto.PeersAddRequest{Id: peerAddress}); err != nil {
-		p.UI.Error(err.Error())
-		return 1
->>>>>>> ee1c3918
 	}
 
 	output += "\n"
